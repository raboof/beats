package elasticsearch

import (
	"encoding/json"
	"fmt"

	"github.com/elastic/beats/libbeat/logp"
)

type QueryResult struct {
	Ok           bool            `json:"ok"`
	Index        string          `json:"_index"`
	Type         string          `json:"_type"`
	ID           string          `json:"_id"`
	Source       json.RawMessage `json:"_source"`
	Version      int             `json:"_version"`
	Found        bool            `json:"found"`
	Exists       bool            `json:"exists"`
	Created      bool            `json:"created"`
	Acknowledged bool            `json:"acknowledged"`
	Matches      []string        `json:"matches"`
}

type SearchResults struct {
	Took   int                        `json:"took"`
	Shards json.RawMessage            `json:"_shards"`
	Hits   Hits                       `json:"hits"`
	Aggs   map[string]json.RawMessage `json:"aggregations"`
}

type Hits struct {
	Total int
	Hits  []json.RawMessage `json:"hits"`
}

type CountResults struct {
	Count  int             `json:"count"`
	Shards json.RawMessage `json:"_shards"`
}

func (r QueryResult) String() string {
	out, err := json.Marshal(r)
	if err != nil {
		logp.Warn("failed to marshal QueryResult (%v): %#v", err, r)
		return "ERROR"
	}
	return string(out)
}

func withQueryResult(status int, resp []byte, err error) (int, *QueryResult, error) {
	if err != nil {
		return status, nil, err
	}
	result, err := readQueryResult(resp)
	return status, result, err
}

func readQueryResult(obj []byte) (*QueryResult, error) {
	var result QueryResult
	if obj == nil {
		return nil, nil
	}

	err := json.Unmarshal(obj, &result)
	if err != nil {
		return nil, err
	}
	return &result, err
}

func readSearchResult(obj []byte) (*SearchResults, error) {
	var result SearchResults
	if obj == nil {
		return nil, nil
	}

	err := json.Unmarshal(obj, &result)
	if err != nil {
		return nil, err
	}
	return &result, err
}

func readCountResult(obj []byte) (*CountResults, error) {
	if obj == nil {
		return nil, nil
	}

	var result CountResults
	err := json.Unmarshal(obj, &result)
	if err != nil {
		return nil, err
	}
	return &result, err
}

// Index adds or updates a typed JSON document in a specified index, making it
// searchable. In case id is empty, a new id is created over a HTTP POST request.
// Otherwise, a HTTP PUT request is issued.
// Implements: http://www.elastic.co/guide/en/elasticsearch/reference/current/docs-index_.html
func (es *Connection) Index(
	index, docType, id string,
	params map[string]string,
	body interface{},
) (int, *QueryResult, error) {
	method := "PUT"
	if id == "" {
		method = "POST"
	}
	return withQueryResult(es.apiCall(method, index, docType, id, "", params, body))
}

func (es *Connection) Ingest(
	index, docType, pipeline, id string,
	params map[string]string,
	body interface{},
) (int, *QueryResult, error) {
	method := "PUT"
	if id == "" {
		method = "POST"
	}
	return withQueryResult(es.apiCall(method, index, docType, id, pipeline, params, body))
}

// Refresh an index. Call this after doing inserts or creating/deleting
// indexes in unit tests.
func (es *Connection) Refresh(index string) (int, *QueryResult, error) {
	return withQueryResult(es.apiCall("POST", index, "", "_refresh", "", nil, nil))
}

// CreateIndex creates a new index, optionally with settings and mappings passed in
// the body.
// Implements: https://www.elastic.co/guide/en/elasticsearch/reference/current/indices-create-index.html
//
func (es *Connection) CreateIndex(index string, body interface{}) (int, *QueryResult, error) {
	return withQueryResult(es.apiCall("PUT", index, "", "", "", nil, body))
}

// Delete deletes a typed JSON document from a specific index based on its id.
// Implements: http://www.elastic.co/guide/en/elasticsearch/reference/current/docs-delete.html
func (es *Connection) Delete(index string, docType string, id string, params map[string]string) (int, *QueryResult, error) {
	return withQueryResult(es.apiCall("DELETE", index, docType, id, "", params, nil))
}

// CreatePipeline create a new ingest pipeline with name id.
// Implements: https://www.elastic.co/guide/en/elasticsearch/reference/current/put-pipeline-api.html
func (es *Connection) CreatePipeline(
	id string,
	params map[string]string,
	body interface{},
) (int, *QueryResult, error) {
	return withQueryResult(es.apiCall("PUT", "_ingest", "pipeline", id, "", params, body))
}

// DeletePipeline deletes an ingest pipeline by id.
// Implements: https://www.elastic.co/guide/en/elasticsearch/reference/current/delete-pipeline-api.html
func (es *Connection) DeletePipeline(
	id string,
	params map[string]string,
) (int, *QueryResult, error) {
	return withQueryResult(es.apiCall("DELETE", "_ingest", "pipeline", id, "", params, nil))
}

// A search request can be executed purely using a URI by providing request parameters.
// Implements: http://www.elastic.co/guide/en/elasticsearch/reference/current/search-uri-request.html
func (es *Connection) SearchURI(index string, docType string, params map[string]string) (int, *SearchResults, error) {
	status, resp, err := es.apiCall("GET", index, docType, "_search", "", params, nil)
	if err != nil {
		return status, nil, err
	}
	result, err := readSearchResult(resp)
	return status, result, err
}

func (es *Connection) CountSearchURI(
	index string, docType string,
	params map[string]string,
) (int, *CountResults, error) {
	status, resp, err := es.apiCall("GET", index, docType, "_count", "", params, nil)
	if err != nil {
		return status, nil, err
	}
	result, err := readCountResult(resp)
	return status, result, err
}

func (es *Connection) apiCall(
	method, index, docType, id, pipeline string,
	params map[string]string,
	body interface{},
) (int, []byte, error) {
	path, err := makePath(index, docType, id)
	if err != nil {
		return 0, nil, err
	}
<<<<<<< HEAD
	return es.request(method, path, params, body)
=======
	return es.request(method, path, pipeline, params, body)
>>>>>>> 24aa523c
}

// Create path out of index, docType and id that is used for querying Elasticsearch
func makePath(index string, docType string, id string) (string, error) {

	var path string
	if len(docType) > 0 {
		if len(id) > 0 {
			path = fmt.Sprintf("/%s/%s/%s", index, docType, id)
		} else {
			path = fmt.Sprintf("/%s/%s", index, docType)
		}
	} else {
		if len(id) > 0 {
			if len(index) > 0 {
				path = fmt.Sprintf("/%s/%s", index, id)
			} else {
				path = fmt.Sprintf("/%s", id)
			}
		} else {
			path = fmt.Sprintf("/%s", index)
		}
	}
	return path, nil
}<|MERGE_RESOLUTION|>--- conflicted
+++ resolved
@@ -193,11 +193,7 @@
 	if err != nil {
 		return 0, nil, err
 	}
-<<<<<<< HEAD
-	return es.request(method, path, params, body)
-=======
 	return es.request(method, path, pipeline, params, body)
->>>>>>> 24aa523c
 }
 
 // Create path out of index, docType and id that is used for querying Elasticsearch
