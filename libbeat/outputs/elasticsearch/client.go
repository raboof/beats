package elasticsearch

import (
	"bytes"
	"crypto/tls"
	"encoding/json"
	"errors"
	"expvar"
	"fmt"
	"io"
	"io/ioutil"
	"net/http"
	"net/url"
	"time"

	"github.com/elastic/beats/libbeat/common"
	"github.com/elastic/beats/libbeat/logp"
	"github.com/elastic/beats/libbeat/outputs/mode"
	"github.com/elastic/beats/libbeat/outputs/outil"
	"github.com/elastic/beats/libbeat/outputs/transport"
)

type Client struct {
	Connection
	index    outil.Selector
	pipeline *outil.Selector
	params   map[string]string

	// buffered bulk requests
	bulkRequ *bulkRequest

	// buffered json response reader
	json jsonReader

	// additional configs
	compressionLevel int
	proxyURL         *url.URL
}

type ClientSettings struct {
	URL                string
	Proxy              *url.URL
	TLS                *tls.Config
	Username, Password string
	Parameters         map[string]string
	Index              outil.Selector
	Pipeline           *outil.Selector
	Timeout            time.Duration
	CompressionLevel   int
}

type connectCallback func(client *Client) error

type Connection struct {
	URL      string
	Username string
	Password string

	http              *http.Client
	onConnectCallback func() error

	encoder bodyEncoder
	version string
}

// Metrics that can retrieved through the expvar web interface.
var (
	ackedEvents            = expvar.NewInt("libbeat.es.published_and_acked_events")
	eventsNotAcked         = expvar.NewInt("libbeat.es.published_but_not_acked_events")
	publishEventsCallCount = expvar.NewInt("libbeat.es.call_count.PublishEvents")

	statReadBytes   = expvar.NewInt("libbeat.es.publish.read_bytes")
	statWriteBytes  = expvar.NewInt("libbeat.es.publish.write_bytes")
	statReadErrors  = expvar.NewInt("libbeat.es.publish.read_errors")
	statWriteErrors = expvar.NewInt("libbeat.es.publish.write_errors")
)

var (
	nameItems  = []byte("items")
	nameStatus = []byte("status")
	nameError  = []byte("error")
)

var (
	errExpectedItemObject    = errors.New("expected item response object")
	errExpectedStatusCode    = errors.New("expected item status code")
	errUnexpectedEmptyObject = errors.New("empty object")
	errExcpectedObjectEnd    = errors.New("expected end of object")
)

func NewClient(
	s ClientSettings,
	onConnectCallback connectCallback,
) (*Client, error) {
	proxy := http.ProxyFromEnvironment
	if s.Proxy != nil {
		proxy = http.ProxyURL(s.Proxy)
	}

	pipeline := s.Pipeline
	if pipeline != nil && pipeline.IsEmpty() {
		pipeline = nil
	}

	logp.Info("Elasticsearch url: %s", s.URL)

	dialer := transport.NetDialer(s.Timeout)
	dialer = transport.StatsDialer(dialer, &transport.IOStats{
		Read:        statReadBytes,
		Write:       statWriteBytes,
		ReadErrors:  statReadErrors,
		WriteErrors: statWriteErrors,
	})

	params := s.Parameters
	bulkRequ, err := newBulkRequest(s.URL, "", "", params, nil)
	if err != nil {
		return nil, err
	}

	var encoder bodyEncoder
	compression := s.CompressionLevel
	if compression == 0 {
		encoder = newJSONEncoder(nil)
	} else {
		encoder, err = newGzipEncoder(compression, nil)
		if err != nil {
			return nil, err
		}
	}

	client := &Client{
		Connection: Connection{
			URL:      s.URL,
			Username: s.Username,
			Password: s.Password,
			http: &http.Client{
				Transport: &http.Transport{
					Dial:            dialer.Dial,
					TLSClientConfig: s.TLS,
					Proxy:           proxy,
				},
				Timeout: s.Timeout,
			},
			encoder: encoder,
		},
		index:    s.Index,
		pipeline: pipeline,
		params:   params,

		bulkRequ: bulkRequ,

		compressionLevel: compression,
		proxyURL:         s.Proxy,
	}

	client.Connection.onConnectCallback = func() error {
		if onConnectCallback != nil {
			return onConnectCallback(client)
		}
		return nil
	}

	return client, nil
}

func (client *Client) Clone() *Client {
	// when cloning the connection callback and params are not copied. A
	// client's close is for example generated for topology-map support. With params
	// most likely containing the ingest node pipeline and default callback trying to
	// create install a template, we don't want these to be included in the clone.

	transport := client.http.Transport.(*http.Transport)
	c, _ := NewClient(
		ClientSettings{
			URL:              client.URL,
			Index:            client.index,
			Pipeline:         client.pipeline,
			Proxy:            client.proxyURL,
			TLS:              transport.TLSClientConfig,
			Username:         client.Username,
			Password:         client.Password,
			Parameters:       nil, // XXX: do not pass params?
			Timeout:          client.http.Timeout,
			CompressionLevel: client.compressionLevel,
		},
		nil, // XXX: do not pass connection callback?
	)
	return c
}

// PublishEvents sends all events to elasticsearch. On error a slice with all
// events not published or confirmed to be processed by elasticsearch will be
// returned. The input slice backing memory will be reused by return the value.
func (client *Client) PublishEvents(
	events []common.MapStr,
) ([]common.MapStr, error) {
	begin := time.Now()
	publishEventsCallCount.Add(1)

	if len(events) == 0 {
		return nil, nil
	}

	body := client.encoder
	body.Reset()

	// encode events into bulk request buffer, dropping failed elements from
	// events slice
	events = bulkEncodePublishRequest(body, client.index, client.pipeline, events)
	if len(events) == 0 {
		return nil, nil
	}

	requ := client.bulkRequ
	requ.Reset(body)
	status, result, sendErr := client.sendBulkRequest(requ)
	if sendErr != nil {
		logp.Err("Failed to perform any bulk index operations: %s", sendErr)
		return events, sendErr
	}

	debugf("PublishEvents: %d events have been  published to elasticsearch in %v.",
		len(events),
		time.Now().Sub(begin))

	// check response for transient errors
	var failedEvents []common.MapStr
	if status != 200 {
		failedEvents = events
	} else {
		client.json.init(result.raw)
		failedEvents = bulkCollectPublishFails(&client.json, events)
	}

	ackedEvents.Add(int64(len(events) - len(failedEvents)))
	eventsNotAcked.Add(int64(len(failedEvents)))
	if len(failedEvents) > 0 {
		if sendErr == nil {
			sendErr = mode.ErrTempBulkFailure
		}
		return failedEvents, sendErr
	}

	return nil, nil
}

// fillBulkRequest encodes all bulk requests and returns slice of events
// successfully added to bulk request.
func bulkEncodePublishRequest(
	body bulkWriter,
	index outil.Selector,
	pipeline *outil.Selector,
	events []common.MapStr,
) []common.MapStr {
	var mkMeta func(outil.Selector, *outil.Selector, common.MapStr) interface{}

	mkMeta = eventBulkMeta
	if pipeline != nil {
		mkMeta = eventIngestBulkMeta
	}

	okEvents := events[:0]
	for _, event := range events {
		meta := mkMeta(index, pipeline, event)
		if err := body.Add(meta, event); err != nil {
			logp.Err("Failed to encode event: %s", err)
			continue
		}
		okEvents = append(okEvents, event)
	}
	return okEvents
}

func eventBulkMeta(
	index outil.Selector,
	_ *outil.Selector,
	event common.MapStr,
) interface{} {
	type bulkMetaIndex struct {
		Index   string `json:"_index"`
		DocType string `json:"_type"`
	}
	type bulkMeta struct {
		Index bulkMetaIndex `json:"index"`
	}

	meta := bulkMeta{
		Index: bulkMetaIndex{
			Index:   getIndex(event, index),
			DocType: event["type"].(string),
		},
	}
	return meta
}

func eventIngestBulkMeta(
	index outil.Selector,
	pipelineSel *outil.Selector,
	event common.MapStr,
) interface{} {
	type bulkMetaIndex struct {
		Index    string `json:"_index"`
		DocType  string `json:"_type"`
		Pipeline string `json:"pipeline"`
	}
	type bulkMeta struct {
		Index bulkMetaIndex `json:"index"`
	}

	pipeline, _ := pipelineSel.Select(event)
	if pipeline == "" {
		return eventBulkMeta(index, nil, event)
	}

	return bulkMeta{
		Index: bulkMetaIndex{
			Index:    getIndex(event, index),
			Pipeline: pipeline,
			DocType:  event["type"].(string),
		},
	}
}

// getIndex returns the full index name
// Index is either defined in the config as part of the output
// or can be overload by the event through setting index
func getIndex(event common.MapStr, index outil.Selector) string {

	ts := time.Time(event["@timestamp"].(common.Time)).UTC()

	// Check for dynamic index
	// XXX: is this used/needed?
	if _, ok := event["beat"]; ok {
		beatMeta, ok := event["beat"].(common.MapStr)
		if ok {
			// Check if index is set dynamically
			if dynamicIndex, ok := beatMeta["index"]; ok {
				if dynamicIndexValue, ok := dynamicIndex.(string); ok {
					return fmt.Sprintf("%s-%d.%02d.%02d",
						dynamicIndexValue, ts.Year(), ts.Month(), ts.Day())
				}
			}
		}
	}

	str, _ := index.Select(event)
	return str
}

// bulkCollectPublishFails checks per item errors returning all events
// to be tried again due to error code returned for that items. If indexing an
// event failed due to some error in the event itself (e.g. does not respect mapping),
// the event will be dropped.
func bulkCollectPublishFails(
	reader *jsonReader,
	events []common.MapStr,
) []common.MapStr {
	if err := reader.expectDict(); err != nil {
		logp.Err("Failed to parse bulk respose: expected JSON object")
		return nil
	}

	// find 'items' field in response
	for {
		kind, name, err := reader.nextFieldName()
		if err != nil {
			logp.Err("Failed to parse bulk response")
			return nil
		}

		if kind == dictEnd {
			logp.Err("Failed to parse bulk response: no 'items' field in response")
			return nil
		}

		// found items array -> continue
		if bytes.Equal(name, nameItems) {
			break
		}

		reader.ignoreNext()
	}

	// check items field is an array
	if err := reader.expectArray(); err != nil {
		logp.Err("Failed to parse bulk respose: expected items array")
		return nil
	}

	count := len(events)
	failed := events[:0]
	for i := 0; i < count; i++ {
		status, msg, err := itemStatus(reader)
		if err != nil {
			return nil
		}

		if status < 300 {
			continue // ok value
		}

		if status < 500 && status != 429 {
			// hard failure, don't collect
			logp.Warn("Can not index event (status=%v): %s", status, msg)
			continue
		}

		logp.Info("Bulk item insert failed (i=%v, status=%v): %s", i, status, msg)
		failed = append(failed, events[i])
	}

	return failed
}

func itemStatus(reader *jsonReader) (int, []byte, error) {
	// skip outer dictionary
	if err := reader.expectDict(); err != nil {
		return 0, nil, errExpectedItemObject
	}

	// find first field in outer dictionary (e.g. 'create')
	kind, _, err := reader.nextFieldName()
	if err != nil {
		logp.Err("Failed to parse bulk response item: %s", err)
		return 0, nil, err
	}
	if kind == dictEnd {
		err = errUnexpectedEmptyObject
		logp.Err("Failed to parse bulk response item: %s", err)
		return 0, nil, err
	}

	// parse actual item response code and error message
	status, msg, err := itemStatusInner(reader)

	// close dictionary. Expect outer dictionary to have only one element
	kind, _, err = reader.step()
	if err != nil {
		logp.Err("Failed to parse bulk response item: %s", err)
		return 0, nil, err
	}
	if kind != dictEnd {
		err = errExcpectedObjectEnd
		logp.Err("Failed to parse bulk response item: %s", err)
		return 0, nil, err
	}

	return status, msg, nil
}

func itemStatusInner(reader *jsonReader) (int, []byte, error) {
	if err := reader.expectDict(); err != nil {
		return 0, nil, errExpectedItemObject
	}

	status := -1
	var msg []byte
	for {
		kind, name, err := reader.nextFieldName()
		if err != nil {
			logp.Err("Failed to parse bulk response item: %s", err)
		}
		if kind == dictEnd {
			break
		}

		switch {
		case bytes.Equal(name, nameStatus): // name == "status"
			status, err = reader.nextInt()
			if err != nil {
				logp.Err("Failed to parse bulk reponse item: %s", err)
				return 0, nil, err
			}

		case bytes.Equal(name, nameError): // name == "error"
			msg, err = reader.ignoreNext() // collect raw string for "error" field
			if err != nil {
				return 0, nil, err
			}

		default: // ignore unknown fields
			reader.ignoreNext()
		}
	}

	if status < 0 {
		return 0, nil, errExpectedStatusCode
	}
	return status, msg, nil
}

func (client *Client) PublishEvent(event common.MapStr) error {
	// insert the events one by one

	index := getIndex(event, client.index)
	typ := event["type"].(string)

	debugf("Publish event: %s", event)

	pipeline := ""
	if client.pipeline != nil {
		var err error
		pipeline, err = client.pipeline.Select(event)
		if err != nil {
			logp.Err("Failed to select pipeline: %v", err)
			return err
		}
		debugf("select pipeline: %v", pipeline)
	}

	var status int
	var err error
	if pipeline == "" {
		status, _, err = client.Index(index, typ, "", client.params, event)
	} else {
		status, _, err = client.Ingest(index, typ, pipeline, "", client.params, event)
	}

	// check indexing error
	if err != nil {
		logp.Warn("Fail to insert a single event: %s", err)
		if err == ErrJSONEncodeFailed {
			// don't retry unencodable values
			return nil
		}
	}
	switch {
	case status == 0: // event was not send yet
		return nil
	case status >= 500 || status == 429: // server error, retry
		return err
	case status >= 300 && status < 500:
		// won't be able to index event in Elasticsearch => don't retry
		return nil
	}

	return nil
}

// LoadTemplate loads a template into Elasticsearch overwriting the existing
// template if it exists. If you wish to not overwrite an existing template
// then use CheckTemplate prior to calling this method.
func (client *Client) LoadTemplate(templateName string, template map[string]interface{}) error {

	path := "/_template/" + templateName
	status, _, err := client.request("PUT", path, "", nil, template)

	if err != nil {
		return fmt.Errorf("Template could not be loaded. Error: %s", err)
	}
	if status != 200 {
		return fmt.Errorf("Template could not be loaded. Status: %v", status)
	}

	logp.Info("Elasticsearch template with name '%s' loaded", templateName)

	return nil
}

// CheckTemplate checks if a given template already exist. It returns true if
// and only if Elasticsearch returns with HTTP status code 200.
func (client *Client) CheckTemplate(templateName string) bool {

	status, _, _ := client.request("HEAD", "/_template/"+templateName, "", nil, nil)

	if status != 200 {
		return false
	}

	return true
}

func (conn *Connection) Connect(timeout time.Duration) error {
	var err error
	conn.version, err = conn.Ping(timeout)
	if err != nil {
		return err
	}

	err = conn.onConnectCallback()
	if err != nil {
		return fmt.Errorf("Connection marked as failed because the onConnect callback failed: %v", err)
	}
	return nil
}

// Ping sends a GET request to the Elasticsearch
func (conn *Connection) Ping(timeout time.Duration) (string, error) {
	debugf("ES Ping(url=%v, timeout=%v)", conn.URL, timeout)

	conn.http.Timeout = timeout
	status, body, err := conn.execRequest("GET", conn.URL, nil)
	if err != nil {
		debugf("Ping request failed with: %v", err)
		return "", err
	}

	if status >= 300 {
		return "", fmt.Errorf("Non 2xx response code: %d", status)
	}

	var response struct {
		Version struct {
			Number string
		}
	}

	err = json.Unmarshal(body, &response)
	if err != nil {
		return "", fmt.Errorf("Failed to parse JSON response: %v", err)
	}

	debugf("Ping status code: %v", status)
	logp.Info("Connected to Elasticsearch version %s", response.Version.Number)
	return response.Version.Number, nil
}

func (conn *Connection) Close() error {
	return nil
}

func (conn *Connection) request(
	method, path string,
	pipeline string,
	params map[string]string,
	body interface{},
) (int, []byte, error) {
<<<<<<< HEAD
	url := common.MakeURL(conn.URL, path, params)
	debugf("%s %s %v", method, url, body)
=======
	url := makeURL(conn.URL, path, pipeline, params)
	debugf("%s %s %s %v", method, url, pipeline, body)
>>>>>>> 638bd562

	if body == nil {
		return conn.execRequest(method, url, nil)
	}

	if err := conn.encoder.Marshal(body); err != nil {
		logp.Warn("Failed to json encode body (%v): %#v", err, body)
		return 0, nil, ErrJSONEncodeFailed
	}
	return conn.execRequest(method, url, conn.encoder.Reader())
}

func (conn *Connection) execRequest(
	method, url string,
	body io.Reader,
) (int, []byte, error) {
	req, err := http.NewRequest(method, url, body)
	if err != nil {
		logp.Warn("Failed to create request", err)
		return 0, nil, err
	}
	if body != nil {
		conn.encoder.AddHeader(&req.Header)
	}
	return conn.execHTTPRequest(req)
}

func (conn *Connection) execHTTPRequest(req *http.Request) (int, []byte, error) {
	req.Header.Add("Accept", "application/json")
	if conn.Username != "" || conn.Password != "" {
		req.SetBasicAuth(conn.Username, conn.Password)
	}

	resp, err := conn.http.Do(req)
	if err != nil {
		return 0, nil, err
	}
	defer closing(resp.Body)

	status := resp.StatusCode
	if status >= 300 {
		return status, nil, fmt.Errorf("%v", resp.Status)
	}

	obj, err := ioutil.ReadAll(resp.Body)
	if err != nil {
		return status, nil, err
	}
	return status, obj, nil
}

func closing(c io.Closer) {
	err := c.Close()
	if err != nil {
		logp.Warn("Close failed with: %v", err)
	}
}<|MERGE_RESOLUTION|>--- conflicted
+++ resolved
@@ -626,13 +626,8 @@
 	params map[string]string,
 	body interface{},
 ) (int, []byte, error) {
-<<<<<<< HEAD
-	url := common.MakeURL(conn.URL, path, params)
-	debugf("%s %s %v", method, url, body)
-=======
-	url := makeURL(conn.URL, path, pipeline, params)
+	url := common.MakeURL(conn.URL, path, pipeline, params)
 	debugf("%s %s %s %v", method, url, pipeline, body)
->>>>>>> 638bd562
 
 	if body == nil {
 		return conn.execRequest(method, url, nil)
