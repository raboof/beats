package elasticsearch

import (
	"bytes"
	"io"
	"io/ioutil"
	"net/http"
	"strings"

	"github.com/elastic/beats/libbeat/common"
)

// MetaBuilder creates meta data for bulk requests
type MetaBuilder func(interface{}) interface{}

type bulkRequest struct {
	requ *http.Request
}

type bulkResult struct {
	raw []byte
}

// Bulk performs many index/delete operations in a single API call.
// Implements: http://www.elastic.co/guide/en/elasticsearch/reference/current/docs-bulk.html
func (conn *Connection) Bulk(
	index, docType string,
	params map[string]string, body []interface{},
) (*QueryResult, error) {
	return conn.BulkWith(index, docType, params, nil, body)
}

// BulkWith creates a HTTP request containing a bunch of operations and send
// them to Elasticsearch. The request is retransmitted up to max_retries before
// returning an error.
func (conn *Connection) BulkWith(
	index string,
	docType string,
	params map[string]string,
	metaBuilder MetaBuilder,
	body []interface{},
) (*QueryResult, error) {
	if len(body) == 0 {
		return nil, nil
	}

	enc := conn.encoder
	enc.Reset()
	if err := bulkEncode(enc, metaBuilder, body); err != nil {
		return nil, err
	}

	requ, err := newBulkRequest(conn.URL, index, docType, params, enc)
	if err != nil {
		return nil, err
	}

	_, result, err := conn.sendBulkRequest(requ)
	if err != nil {
		return nil, err
	}
	return readQueryResult(result.raw)
}

func newBulkRequest(
	urlStr string,
	index, docType string,
	params map[string]string,
	body bodyEncoder,
) (*bulkRequest, error) {
	path, err := makePath(index, docType, "_bulk")
	if err != nil {
		return nil, err
	}

<<<<<<< HEAD
	url := common.MakeURL(urlStr, path, params)
=======
	url := makeURL(urlStr, path, "", params)
>>>>>>> 638bd562

	var reader io.Reader
	if body != nil {
		reader = body.Reader()
	}

	requ, err := http.NewRequest("POST", url, reader)
	if err != nil {
		return nil, err
	}

	if body != nil {
		body.AddHeader(&requ.Header)
	}

	return &bulkRequest{
		requ: requ,
	}, nil
}

func (r *bulkRequest) Reset(body bodyEncoder) {
	bdy := body.Reader()

	rc, ok := bdy.(io.ReadCloser)
	if !ok && body != nil {
		rc = ioutil.NopCloser(bdy)
	}

	switch v := bdy.(type) {
	case *bytes.Buffer:
		r.requ.ContentLength = int64(v.Len())
	case *bytes.Reader:
		r.requ.ContentLength = int64(v.Len())
	case *strings.Reader:
		r.requ.ContentLength = int64(v.Len())
	}

	r.requ.Header = http.Header{}
	r.requ.Body = rc

	body.AddHeader(&r.requ.Header)
}

func (conn *Connection) sendBulkRequest(requ *bulkRequest) (int, bulkResult, error) {
	status, resp, err := conn.execHTTPRequest(requ.requ)
	if err != nil {
		return status, bulkResult{}, err
	}

	result, err := readBulkResult(resp)
	return status, result, err
}

func readBulkResult(obj []byte) (bulkResult, error) {
	return bulkResult{obj}, nil
}

func bulkEncode(out bulkWriter, metaBuilder MetaBuilder, body []interface{}) error {
	if metaBuilder == nil {
		for _, obj := range body {
			if err := out.AddRaw(obj); err != nil {
				debugf("Failed to encode message: %s", err)
				return err
			}
		}
	} else {
		for _, obj := range body {
			meta := metaBuilder(obj)
			if err := out.Add(meta, obj); err != nil {
				debugf("Failed to encode event (dropping event): %s", err)
			}
		}
	}
	return nil
}<|MERGE_RESOLUTION|>--- conflicted
+++ resolved
@@ -73,11 +73,7 @@
 		return nil, err
 	}
 
-<<<<<<< HEAD
-	url := common.MakeURL(urlStr, path, params)
-=======
-	url := makeURL(urlStr, path, "", params)
->>>>>>> 638bd562
+	url := common.MakeURL(urlStr, path, "", params)
 
 	var reader io.Reader
 	if body != nil {
